--- conflicted
+++ resolved
@@ -33,26 +33,6 @@
       - name: Check out pipeline code
         uses: actions/checkout@v2
 
-<<<<<<< HEAD
-      - name: Check if Dockerfile or Conda environment changed
-        uses: technote-space/get-diff-action@v4
-        with:
-          FILES: |
-            Dockerfile
-            environment.yml
-
-      - name: Build new docker image
-        if: env.MATCHED_FILES
-        run: docker build --no-cache . -t skrakau/metapep:dev
-
-      - name: Pull docker image
-        if: ${{ !env.MATCHED_FILES }}
-        run: |
-          docker pull skrakau/metapep:dev
-          docker tag skrakau/metapep:dev skrakau/metapep:dev
-
-=======
->>>>>>> 286594a8
       - name: Install Nextflow
         env:
           NXF_VER: ${{ matrix.NXF_VER }}
@@ -76,7 +56,7 @@
     if: ${{ github.event_name != 'push' || (github.event_name == 'push' && github.repository == 'nf-core/metapep') }}
     runs-on: ubuntu-latest
     env:
-      NXF_VER: '20.04.0'
+      NXF_VER: '21.10.03'
       NXF_ANSI_LOG: false
     strategy:
       fail-fast: false
